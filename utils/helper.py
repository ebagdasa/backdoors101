--- conflicted
+++ resolved
@@ -116,11 +116,8 @@
         self.slow_start = self.params.get('slow_start', False)
 
         self.last_scales = {'backdoor': 0.1, 'normal': 0.9}
-<<<<<<< HEAD
         self.save_dict = defaultdict(list)
-=======
         self.celeb_criterion = None
->>>>>>> 18e820ae
 
 
 
